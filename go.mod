--- conflicted
+++ resolved
@@ -8,13 +8,8 @@
 	github.com/sirupsen/logrus v1.9.3
 	github.com/slack-go/slack v0.12.5
 	github.com/spf13/pflag v1.0.6-0.20201009195203-85dd5c8bc61c
-<<<<<<< HEAD
-	github.com/stretchr/testify v1.8.4
 	golang.org/x/net v0.23.0 // indirect
-=======
 	github.com/stretchr/testify v1.9.0
-	golang.org/x/net v0.20.0 // indirect
->>>>>>> df1b0955
 	golang.org/x/sys v0.19.0 // indirect
 )
 
